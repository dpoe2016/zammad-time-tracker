# Changelog

All notable changes to this project will be documented in this file.

The format is based on Keep a Changelog, and this project adheres to Semantic Versioning where possible.

## [2.5.7] - 2025-09-15
### Added
- Separated "new" and "open" ticket states in the dashboard view.
- Added a "New" column to the dashboard.
- Added a "New" option to the state filter.

### Changed
- Updated the dashboard to distinguish between "new" and "open" states.

## [2.5.6] - 2025-08-29
- Updated version to 2.5.6

## [2.5.5] - 2025-08-29
- Updated version to 2.5.5

## [2.5.1] - 2025-08-14
### Added
- Comprehensive test coverage for dashboard features including drag-drop, filters, and agent view
- View toggle functionality for switching between different dashboard views
- Enhanced test files for validating group, organization, and user filter fixes

### Changed
- Refactored filter application logic for improved performance and reliability
- Enhanced user filtering to better handle edge cases and invalid entries
- Improved ticket filtering for merged tickets with better clarity in logging

## [2.5.0] - 2025-08-14
### Added
- Drag and drop functionality for agent view on dashboard
- Ability to reassign tickets to different agents by dragging and dropping
- Agent drop zones for ticket assignment management
- API integration for updating ticket owner via drag and drop

### Changed
- Enhanced agent column handling to properly categorize unassigned tickets
- Improved agent name filtering to exclude invalid or placeholder names ('-', 'NOT ASSIGNED')

## [2.4.0] - 2025-08-14
### Added
- Visual indicator for unassigned tickets on dashboard
- Yellow background color highlighting for tickets not assigned to any user

### Changed
- Enhanced ticket display styling with hover effects for unassigned tickets

## [2.3.0] - 2025-08-13
### Changed
- Version update with build improvements

## [2.2.0] - 2025-08-13
### Changed
- Version update with manifest enhancements

## [2.1.0] - 2025-08-13
### Added
- Enhanced build script with cleanup step
- Improved versioning system

## [2.0.0] - 2025-08-13
### Added
- Dynamic dashboard title updates
- Enhanced build script with versioning options
- Organization filter functionality for tickets
- "Unassigned" tickets filter to dashboard
- Filter settings persistence across sessions
- Comprehensive translations for dashboard group filter

### Changed
- Major version upgrade with improved dashboard functionality
- Enhanced user experience with persistent filter settings
- Improved formatting and user name fallback handling

## [1.0.3] - 2025-08-13
### Added
- Ticket hover tooltips on dashboard showing detailed information (ID, state, priority, user, group, updated date, and content preview)
- First article content fetching and caching for tickets
- New API method `getTicketArticles()` to retrieve ticket articles from Zammad

### Changed
- Enhanced dashboard UI with tooltip styling and animations
- Improved ticket display with article content preview functionality

## [1.0.2] - 2025-08-13
### Changed
- Updated changelog with latest release notes.
- add group filter to dashboard page

## [1.0.1] - 2025-08-12
### Changed
- Improved dashboard ticket sorting to prioritize tickets by priority level first, then by last updated date.

## [1.0] - 2025-08-12
### Added
- Initial public release of the Zammad Time Tracking Extension.
- Time tracking controls (start/stop) per Zammad ticket.
- Automatic detection of ticket IDs within Zammad.
- Persistent timers that continue running across tabs and page switches.
- Recording and display of time spent on tickets.
- Browser notifications for start/stop and important events.
- Direct integration with the Zammad REST API.
- Assigned tickets list with the ability to start tracking from the list.
- Time tracking history view.
- Dashboard with Kanban-style overview by status (Open, In Progress, Waiting, Closed).
- Debug mode with comprehensive logging for troubleshooting.

[1.0]: https://github.com/ (placeholder)


## [2.5.7] - 2025-09-15

- Updated version to 2.5.7


## [2.5.7] - 2025-09-15

- Updated version to 2.5.7


## [2.5.8] - 2025-09-15

- Updated version to 2.5.8


## [2.5.8] - 2025-09-19

- Updated version to 2.5.8


## [2.5.8] - 2025-09-19

- Updated version to 2.5.8


## [2.5.8] - 2025-09-19

- Updated version to 2.5.8


## [2.5.9] - 2025-09-19

- Updated version to 2.5.9


## [2.5.9] - 2025-09-19

- Updated version to 2.5.9


## [2.5.9] - 2025-09-19

- Updated version to 2.5.9


## [2.5.10] - 2025-09-19

- Updated version to 2.5.10


## [2.5.10] - 2025-09-19

- Updated version to 2.5.10


## [2.5.10] - 2025-09-19

- Updated version to 2.5.10


## [2.5.10] - 2025-09-19

- Updated version to 2.5.10


## [2.5.11] - 2025-09-19

- Updated version to 2.5.11


<<<<<<< HEAD
## [2.5.11] - 2025-09-20

- Updated version to 2.5.11
=======
## [2.5.12] - 2025-09-23

- Updated version to 2.5.12
>>>>>>> 3257e76a
<|MERGE_RESOLUTION|>--- conflicted
+++ resolved
@@ -182,12 +182,6 @@
 - Updated version to 2.5.11
 
 
-<<<<<<< HEAD
-## [2.5.11] - 2025-09-20
-
-- Updated version to 2.5.11
-=======
 ## [2.5.12] - 2025-09-23
 
 - Updated version to 2.5.12
->>>>>>> 3257e76a
